"""Configure global settings and get information about the working environment."""

__version__ = "0.0.1"

from ._nocd import NOCD
from ._wbsc import WBSC
from ._pfcm import PFCM
from ._rough_k_means import RoughKMeans
<<<<<<< HEAD
from ._kfcm import KFCM
__all__ = ["NOCD", "WBSC", "PFCM", "RoughKMeans", "KFCM"]
=======
from ._lda import LDA
from ._plsi import PLSI
from ._rdfkc import RDFKC

__all__ = ["NOCD", "WBSC", "PFCM", "RoughKMeans", "RDFKC"]
>>>>>>> 0aa5616e
<|MERGE_RESOLUTION|>--- conflicted
+++ resolved
@@ -6,13 +6,10 @@
 from ._wbsc import WBSC
 from ._pfcm import PFCM
 from ._rough_k_means import RoughKMeans
-<<<<<<< HEAD
-from ._kfcm import KFCM
-__all__ = ["NOCD", "WBSC", "PFCM", "RoughKMeans", "KFCM"]
-=======
 from ._lda import LDA
 from ._plsi import PLSI
 from ._rdfkc import RDFKC
+from ._kfcm import KFCM
+__all__ = ["NOCD", "WBSC", "PFCM", "RoughKMeans", "KFCM"]
 
-__all__ = ["NOCD", "WBSC", "PFCM", "RoughKMeans", "RDFKC"]
->>>>>>> 0aa5616e
+__all__ = ["NOCD", "WBSC", "PFCM", "RoughKMeans", "RDFKC"]